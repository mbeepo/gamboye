<<<<<<< HEAD
use gbc::{Gbc, MbcSelector, RamSize, RomSize, MBC_ADDR};
=======
use std::{path::PathBuf, time::Instant};

use clap::Parser;
use gbc::{Gbc, MbcSelector, RamSize, RomSize};
>>>>>>> bce5d0fd

#[derive(Parser)]
#[command(author, version, about, long_about = None)]
struct Cli {
    filename: PathBuf,
    #[arg(short, long)]
    debug: bool,
    #[arg(short, long)]
    render: bool,
}

fn main() {
<<<<<<< HEAD
    println!("HERE");

    let filename = std::env::args().nth(1).unwrap();
=======
    let cli = Cli::parse();

    let filename = cli.filename;
>>>>>>> bce5d0fd
    let data = std::fs::read(filename).unwrap();
    let mut serial_buf = String::new();

    let rom_size = RomSize::from_byte(data[0x0148]);
    let ram_size = RamSize::from_byte(data[0x0149]);

    let mbc = match data[MBC_ADDR] {
        0x00 => MbcSelector::NoMbc,
        0x01 => MbcSelector::Mbc1(rom_size, ram_size),
        _ => panic!("Unsupported MBC"),
    };

<<<<<<< HEAD
    let mut emu = Gbc::new(mbc, true, true);
    emu.load_rom(&data);

=======
    let mut emu = if cli.render {
        Gbc::new(mbc, cli.debug, true)
    } else {
        Gbc::new_headless(mbc, cli.debug, true)
    };

    emu.load_rom(&data);

>>>>>>> bce5d0fd
    loop {
        match emu.step() {
            Ok(go) => {
                if !go {
                    println!("----- STOP instruction reached -----");
                    println!("Registers: A: {:#04X} B: {:#04X} C: {:#04X} D: {:#04X} E: {:#04X} H: {:#04X} L: {:#04X} PC: {:#06X}",
                        emu.cpu.regs.a, emu.cpu.regs.b, emu.cpu.regs.c, emu.cpu.regs.d, emu.cpu.regs.e, emu.cpu.regs.h, emu.cpu.regs.l, emu.cpu.regs.pc);
                    println!("Serial buffer: {serial_buf}");
                    break;
                } else {
                    let serial = emu.read_serial();

                    if serial != 0xFF {
                        if serial == b'\n' {
                            println!("{serial_buf}");
                            serial_buf = String::new();
                        } else {
                            serial_buf += &format!("{}", serial as char);
                        }
                    }
                }
            }
            Err(addr) => {
                println!("[ERR] Accessed uninitialized memory at {addr:#04X}");
            }
        }
    }
}<|MERGE_RESOLUTION|>--- conflicted
+++ resolved
@@ -1,11 +1,7 @@
-<<<<<<< HEAD
-use gbc::{Gbc, MbcSelector, RamSize, RomSize, MBC_ADDR};
-=======
 use std::{path::PathBuf, time::Instant};
 
 use clap::Parser;
 use gbc::{Gbc, MbcSelector, RamSize, RomSize};
->>>>>>> bce5d0fd
 
 #[derive(Parser)]
 #[command(author, version, about, long_about = None)]
@@ -18,15 +14,9 @@
 }
 
 fn main() {
-<<<<<<< HEAD
-    println!("HERE");
-
-    let filename = std::env::args().nth(1).unwrap();
-=======
     let cli = Cli::parse();
 
     let filename = cli.filename;
->>>>>>> bce5d0fd
     let data = std::fs::read(filename).unwrap();
     let mut serial_buf = String::new();
 
@@ -39,11 +29,6 @@
         _ => panic!("Unsupported MBC"),
     };
 
-<<<<<<< HEAD
-    let mut emu = Gbc::new(mbc, true, true);
-    emu.load_rom(&data);
-
-=======
     let mut emu = if cli.render {
         Gbc::new(mbc, cli.debug, true)
     } else {
@@ -52,7 +37,6 @@
 
     emu.load_rom(&data);
 
->>>>>>> bce5d0fd
     loop {
         match emu.step() {
             Ok(go) => {
